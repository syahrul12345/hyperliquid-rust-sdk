--- conflicted
+++ resolved
@@ -62,11 +62,11 @@
 }
 
 #[derive(Deserialize, Clone, Debug)]
-<<<<<<< HEAD
 pub struct ActiveSpotAssetCtx {
     pub data: ActiveSpotAssetCtxData,
-=======
+}
+
+#[derive(Deserialize, Clone, Debug)]
 pub struct Bbo {
     pub data: BboData,
->>>>>>> 5314ecd5
 }